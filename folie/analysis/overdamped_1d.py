--- conflicted
+++ resolved
@@ -16,16 +16,12 @@
     """
     x = x.ravel()
 
-<<<<<<< HEAD
-    diff_U = (-force_val + diff_prime_val) / diff_val
-=======
     def grad_V(x, _):
         x = np.asarray(x).reshape(-1, 1)
         diff_prime_val = model.diffusion.grad_x(x).flatten()
         drift_val = model.drift(x).flatten()
         diff_val = model.diffusion(x).flatten()
         return (-drift_val + diff_prime_val) / diff_val
->>>>>>> 608260a8
 
     sol = solve_ivp(grad_V, [x.min() - 1e-10, x.max() + 1e-10], np.array([0.0]), t_eval=x)  # Add some epsilon to range to ensure inclusion of x
 
