--- conflicted
+++ resolved
@@ -19,11 +19,7 @@
     force_val = model.force(x.reshape(-1, 1)).ravel()
     diff_val = model.diffusion(x.reshape(-1, 1)).ravel()
 
-<<<<<<< HEAD
-    diff_U = - force_val / diff_val +  diff_prime_val 
-=======
     diff_U = -force_val / diff_val + diff_prime_val
->>>>>>> d90489ca
 
     pmf = cumulative_trapezoid(diff_U, x, initial=0.0)
 
